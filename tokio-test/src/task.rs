//! Futures task based helpers
<<<<<<< HEAD
=======
//!
//! # Example
//!
//! This example will use the `MockTask` to set the current task on
//! poll.
//!
//! ```ignore
//! # use tokio_test::assert_ready_eq;
//! # use tokio_test::task::MockTask;
//! # use futures::{sync::mpsc, Stream, Sink, Future, Async};
//! let mut task = MockTask::new();
//! let (tx, mut rx) = mpsc::channel(5);
//!
//! tx.send(()).wait();
//!
//! assert_ready_eq!(task.enter(|| rx.poll()), Some(()));
//! ```
>>>>>>> 0a053326

use tokio_executor::enter;

use pin_convert::AsPinMut;
use std::future::Future;
use std::mem;
use std::pin::Pin;
use std::sync::{Arc, Condvar, Mutex};
use std::task::{Context, Poll, RawWaker, RawWakerVTable, Waker};

/// Run the provided closure in a `MockTask` context.
///
/// # Examples
///
/// ```
/// use std::future::Future;
/// use futures_util::{future, pin_mut};
/// use tokio_test::task;
///
/// task::mock(|cx| {
///     let fut = future::ready(());
///
///     pin_mut!(fut);
///     assert!(fut.poll(cx).is_ready());
/// })
/// ```
pub fn mock<F, R>(f: F) -> R
where
    F: Fn(&mut Context<'_>) -> R,
{
    let mut task = MockTask::new();
    task.enter(|cx| f(cx))
}

/// Mock task
///
/// A mock task is able to intercept and track wake notifications.
#[derive(Debug, Clone)]
pub struct MockTask {
    waker: Arc<ThreadWaker>,
}

/// Future spawned on a mock task
#[derive(Debug)]
pub struct Spawn<T> {
    task: MockTask,
    future: Pin<Box<T>>,
}

/// TOOD: dox
pub fn spawn<T>(task: T) -> Spawn<T> {
    Spawn {
        task: MockTask::new(),
        future: Box::pin(task),
    }
}

#[derive(Debug)]
struct ThreadWaker {
    state: Mutex<usize>,
    condvar: Condvar,
}

const IDLE: usize = 0;
const WAKE: usize = 1;
const SLEEP: usize = 2;

impl<T: Future> Spawn<T> {
    /// Poll a future
    pub fn poll(&mut self) -> Poll<T::Output> {
        let fut = self.future.as_mut();
        self.task.enter(|cx| fut.poll(cx))
    }

    /// Returns `true` if the inner future has received a wake notification
    /// since the last call to `enter`.
    pub fn is_woken(&self) -> bool {
        self.task.is_woken()
    }

    /// Returns the number of references to the task waker
    ///
    /// The task itself holds a reference. The return value will never be zero.
    pub fn waker_ref_count(&self) -> usize {
        self.task.waker_ref_count()
    }
}

impl MockTask {
    /// Create a new mock task
    pub fn new() -> Self {
        MockTask {
            waker: Arc::new(ThreadWaker::new()),
        }
    }

    /// Poll a future
    pub fn poll<T, F>(&mut self, mut fut: T) -> Poll<F::Output>
    where
        T: AsPinMut<F>,
        F: Future,
    {
        self.enter(|cx| fut.as_pin_mut().poll(cx))
    }

    /// Run a closure from the context of the task.
    ///
    /// Any wake notifications resulting from the execution of the closure are
    /// tracked.
    pub fn enter<F, R>(&mut self, f: F) -> R
    where
        F: FnOnce(&mut Context<'_>) -> R,
    {
        let _enter = enter().unwrap();

        self.waker.clear();
        let waker = self.waker();
        let mut cx = Context::from_waker(&waker);

        f(&mut cx)
    }

    /// Returns `true` if the inner future has received a wake notification
    /// since the last call to `enter`.
    pub fn is_woken(&self) -> bool {
        self.waker.is_woken()
    }

    /// Returns the number of references to the task waker
    ///
    /// The task itself holds a reference. The return value will never be zero.
    pub fn waker_ref_count(&self) -> usize {
        Arc::strong_count(&self.waker)
    }

    fn waker(&self) -> Waker {
        unsafe {
            let raw = to_raw(self.waker.clone());
            Waker::from_raw(raw)
        }
    }
}

impl Default for MockTask {
    fn default() -> Self {
        Self::new()
    }
}

impl ThreadWaker {
    fn new() -> Self {
        ThreadWaker {
            state: Mutex::new(IDLE),
            condvar: Condvar::new(),
        }
    }

    /// Clears any previously received wakes, avoiding potential spurrious
    /// wake notifications. This should only be called immediately before running the
    /// task.
    fn clear(&self) {
        *self.state.lock().unwrap() = IDLE;
    }

    fn is_woken(&self) -> bool {
        match *self.state.lock().unwrap() {
            IDLE => false,
            WAKE => true,
            _ => unreachable!(),
        }
    }

    fn wake(&self) {
        // First, try transitioning from IDLE -> NOTIFY, this does not require a
        // lock.
        let mut state = self.state.lock().unwrap();
        let prev = *state;

        if prev == WAKE {
            return;
        }

        *state = WAKE;

        if prev == IDLE {
            return;
        }

        // The other half is sleeping, so we wake it up.
        assert_eq!(prev, SLEEP);
        self.condvar.notify_one();
    }
}

static VTABLE: RawWakerVTable = RawWakerVTable::new(clone, wake, wake_by_ref, drop);

unsafe fn to_raw(waker: Arc<ThreadWaker>) -> RawWaker {
    RawWaker::new(Arc::into_raw(waker) as *const (), &VTABLE)
}

unsafe fn from_raw(raw: *const ()) -> Arc<ThreadWaker> {
    Arc::from_raw(raw as *const ThreadWaker)
}

unsafe fn clone(raw: *const ()) -> RawWaker {
    let waker = from_raw(raw);

    // Increment the ref count
    mem::forget(waker.clone());

    to_raw(waker)
}

unsafe fn wake(raw: *const ()) {
    let waker = from_raw(raw);
    waker.wake();
}

unsafe fn wake_by_ref(raw: *const ()) {
    let waker = from_raw(raw);
    waker.wake();

    // We don't actually own a reference to the unparker
    mem::forget(waker);
}

unsafe fn drop(raw: *const ()) {
    let _ = from_raw(raw);
}<|MERGE_RESOLUTION|>--- conflicted
+++ resolved
@@ -1,24 +1,4 @@
 //! Futures task based helpers
-<<<<<<< HEAD
-=======
-//!
-//! # Example
-//!
-//! This example will use the `MockTask` to set the current task on
-//! poll.
-//!
-//! ```ignore
-//! # use tokio_test::assert_ready_eq;
-//! # use tokio_test::task::MockTask;
-//! # use futures::{sync::mpsc, Stream, Sink, Future, Async};
-//! let mut task = MockTask::new();
-//! let (tx, mut rx) = mpsc::channel(5);
-//!
-//! tx.send(()).wait();
-//!
-//! assert_ready_eq!(task.enter(|| rx.poll()), Some(()));
-//! ```
->>>>>>> 0a053326
 
 use tokio_executor::enter;
 
